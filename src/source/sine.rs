use crate::constants::DEFAULT_SAMPLE_RATE;
use crate::source::{Function, SignalGenerator};
use crate::Source;
use std::time::Duration;

use super::SeekError;

/// An infinite source that produces a sine.
///
<<<<<<< HEAD
/// Always has default sample rate and one channel.
=======
/// Always has a sample rate of 48kHz and one channel.
///
/// This source is a thin interface on top of `SignalGenerator` provided for
/// your convenience.
>>>>>>> f91fadc7
#[derive(Clone, Debug)]
pub struct SineWave {
    test_sine: SignalGenerator,
}

impl SineWave {
    /// The frequency of the sine.
    #[inline]
    pub fn new(freq: f32) -> SineWave {
        let sr = cpal::SampleRate(DEFAULT_SAMPLE_RATE);
        SineWave {
            test_sine: SignalGenerator::new(sr, freq, Function::Sine),
        }
    }
}

impl Iterator for SineWave {
    type Item = f32;

    #[inline]
    fn next(&mut self) -> Option<f32> {
        self.test_sine.next()
    }
}

impl Source for SineWave {
    #[inline]
    fn current_frame_len(&self) -> Option<usize> {
        None
    }

    #[inline]
    fn channels(&self) -> u16 {
        1
    }

    #[inline]
    fn sample_rate(&self) -> u32 {
        self.test_sine.sample_rate()
    }

    #[inline]
    fn total_duration(&self) -> Option<Duration> {
        None
    }

    #[inline]
    fn try_seek(&mut self, duration: Duration) -> Result<(), SeekError> {
        self.test_sine.try_seek(duration)
    }
}<|MERGE_RESOLUTION|>--- conflicted
+++ resolved
@@ -7,14 +7,10 @@
 
 /// An infinite source that produces a sine.
 ///
-<<<<<<< HEAD
-/// Always has default sample rate and one channel.
-=======
-/// Always has a sample rate of 48kHz and one channel.
+/// Always has default sample rate.
 ///
 /// This source is a thin interface on top of `SignalGenerator` provided for
 /// your convenience.
->>>>>>> f91fadc7
 #[derive(Clone, Debug)]
 pub struct SineWave {
     test_sine: SignalGenerator,
