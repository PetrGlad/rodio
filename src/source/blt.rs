--- conflicted
+++ resolved
@@ -123,10 +123,6 @@
         }
 
         let sample = self.input.next()?;
-<<<<<<< HEAD
-
-=======
->>>>>>> 8fd03372
         let result = self
             .applier
             .as_ref()
