use std::io::{Read, Seek};
use std::marker::Sync;
use std::sync::Arc;
use std::{error, fmt};

use crate::common::{ChannelCount, SampleRate};
use crate::decoder;
use crate::mixer::{mixer, Mixer, MixerSource};
use crate::sink::Sink;
use cpal::traits::{DeviceTrait, HostTrait, StreamTrait};
use cpal::{BufferSize, FrameCount, Sample, SampleFormat, StreamConfig, SupportedBufferSize};

const HZ_44100: SampleRate = 44_100;

/// `cpal::Stream` container.
/// Use `mixer()` method to control output.
/// If this is dropped, playback will end, and the associated output stream will be disposed.
pub struct OutputStream {
    mixer: Arc<Mixer>,
    _stream: cpal::Stream,
}

impl OutputStream {
    /// Access the output stream's mixer.
    pub fn mixer(&self) -> Arc<Mixer> {
        self.mixer.clone()
    }
}

#[derive(Copy, Clone, Debug)]
struct OutputStreamConfig {
    channel_count: ChannelCount,
    sample_rate: SampleRate,
    buffer_size: BufferSize,
    sample_format: SampleFormat,
}

impl Default for OutputStreamConfig {
    fn default() -> Self {
        Self {
            channel_count: 2,
            sample_rate: HZ_44100,
            buffer_size: BufferSize::Default,
            sample_format: SampleFormat::I8,
        }
    }
}

/// Convenience builder for audio output stream.
/// It provides methods to configure several parameters of the audio output and opening default
/// device. See examples for use-cases.
#[derive(Default)]
pub struct OutputStreamBuilder {
    device: Option<cpal::Device>,
    config: OutputStreamConfig,
}

<<<<<<< HEAD
impl Default for OutputStreamConfig {
    fn default() -> Self {
        Self {
            channel_count: 2,
            sample_rate: HZ_44100,
            buffer_size: BufferSize::Default,
            sample_format: SampleFormat::I16,
        }
=======
impl core::fmt::Debug for OutputStreamBuilder {
    fn fmt(&self, f: &mut fmt::Formatter<'_>) -> fmt::Result {
        let device = if let Some(device) = &self.device {
            "Some(".to_owned() + device.name().as_deref().unwrap_or("UnNamed") + ")"
        } else {
            "None".to_owned()
        };

        f.debug_struct("OutputStreamBuilder")
            .field("device", &device)
            .field("config", &self.config)
            .finish()
>>>>>>> 1799db86
    }
}

impl OutputStreamBuilder {
    /// Sets output device and its default parameters.
    pub fn from_device(device: cpal::Device) -> Result<OutputStreamBuilder, StreamError> {
        let default_config = device
            .default_output_config()
            .map_err(StreamError::DefaultStreamConfigError)?;
        Ok(Self::default()
            .with_device(device)
            .with_supported_config(&default_config))
    }

    /// Sets default output stream parameters for default output audio device.
    pub fn from_default_device() -> Result<OutputStreamBuilder, StreamError> {
        let default_device = cpal::default_host()
            .default_output_device()
            .ok_or(StreamError::NoDevice)?;
        Self::from_device(default_device)
    }

    /// Sets output audio device keeping all existing stream parameters intact.
    /// This method is useful if you want to set other parameters yourself.
    /// To also set parameters that are appropriate for the device use [Self::from_device()] instead.
    pub fn with_device(mut self, device: cpal::Device) -> OutputStreamBuilder {
        self.device = Some(device);
        self
    }

    /// Sets number of output stream's channels.
    pub fn with_channels(mut self, channel_count: ChannelCount) -> OutputStreamBuilder {
        assert!(channel_count > 0);
        self.config.channel_count = channel_count;
        self
    }

    /// Sets output stream's sample rate.
    pub fn with_sample_rate(mut self, sample_rate: SampleRate) -> OutputStreamBuilder {
        self.config.sample_rate = sample_rate;
        self
    }

    /// Sets preferred output buffer size.
    /// Larger buffer size causes longer playback delays. Buffer sizes that are too small
    /// may cause higher CPU usage or playback interruptions.
    pub fn with_buffer_size(mut self, buffer_size: cpal::BufferSize) -> OutputStreamBuilder {
        self.config.buffer_size = buffer_size;
        self
    }

    /// Select scalar type that will carry a sample.
    pub fn with_sample_format(mut self, sample_format: SampleFormat) -> OutputStreamBuilder {
        self.config.sample_format = sample_format;
        self
    }

    /// Set available parameters from a CPAL supported config. You can ge list of
    /// such configurations for an output device using [crate::stream::supported_output_configs()]
    pub fn with_supported_config(
        mut self,
        config: &cpal::SupportedStreamConfig,
    ) -> OutputStreamBuilder {
        self.config = OutputStreamConfig {
            channel_count: config.channels() as ChannelCount,
            sample_rate: config.sample_rate().0 as SampleRate,
            // In case of supported range limit buffer size to avoid unexpectedly long playback delays.
            buffer_size: clamp_supported_buffer_size(config.buffer_size(), 1024),
            sample_format: config.sample_format(),
        };
        self
    }

    /// Set all output stream parameters at once from CPAL stream config.
    pub fn with_config(mut self, config: &cpal::StreamConfig) -> OutputStreamBuilder {
        self.config = OutputStreamConfig {
            channel_count: config.channels as ChannelCount,
            sample_rate: config.sample_rate.0 as SampleRate,
            buffer_size: config.buffer_size,
            ..self.config
        };
        self
    }

    /// Open output stream using parameters configured so far.
    pub fn open_stream(&self) -> Result<OutputStream, StreamError> {
        let device = self.device.as_ref().expect("output device specified");
        OutputStream::open(device, &self.config)
    }

    /// Try opening a new output stream with the builder's current stream configuration.
    /// Failing that attempt to open stream with other available configurations
    /// supported by the device.
    /// If all attempts fail returns initial error.
    pub fn open_stream_or_fallback(&self) -> Result<OutputStream, StreamError> {
        let device = self.device.as_ref().expect("output device specified");
        OutputStream::open(device, &self.config).or_else(|err| {
            for supported_config in supported_output_configs(device)? {
                if let Ok(handle) = Self::default()
                    .with_device(device.clone())
                    .with_supported_config(&supported_config)
                    .open_stream()
                {
                    return Ok(handle);
                }
            }
            Err(err)
        })
    }

    /// Try to open a new output stream for the default output device with its default configuration.
    /// Failing that attempt to open output stream with alternative configuration and/or non default
    /// output devices. Returns stream for first of the tried configurations that succeeds.
    /// If all attempts fail return the initial error.
    pub fn open_default_stream() -> Result<OutputStream, StreamError> {
        Self::from_default_device()
            .and_then(|x| x.open_stream())
            .or_else(|original_err| {
                let mut devices = match cpal::default_host().output_devices() {
                    Ok(devices) => devices,
                    Err(err) => {
                        #[cfg(feature = "tracing")]
                        tracing::error!("error getting list of output devices: {err}");
                        #[cfg(not(feature = "tracing"))]
                        eprintln!("error getting list of output devices: {err}");
                        return Err(original_err);
                    }
                };
                devices
                    .find_map(|d| {
                        Self::from_device(d)
                            .and_then(|x| x.open_stream_or_fallback())
                            .ok()
                    })
                    .ok_or(original_err)
            })
    }
}

fn clamp_supported_buffer_size(
    buffer_size: &SupportedBufferSize,
    preferred_size: FrameCount,
) -> BufferSize {
    match buffer_size {
        SupportedBufferSize::Range { min, max } => {
            BufferSize::Fixed(preferred_size.clamp(*min, *max))
        }
        SupportedBufferSize::Unknown => BufferSize::Default,
    }
}

/// A convenience function. Plays a sound once.
/// Returns a `Sink` that can be used to control the sound.
pub fn play<R>(mixer: &Mixer, input: R) -> Result<Sink, PlayError>
where
    R: Read + Seek + Send + Sync + 'static,
{
    let input = decoder::Decoder::new(input)?;
    let sink = Sink::connect_new(mixer);
    sink.append(input);
    Ok(sink)
}

impl From<&OutputStreamConfig> for StreamConfig {
    fn from(config: &OutputStreamConfig) -> Self {
        cpal::StreamConfig {
            channels: config.channel_count as cpal::ChannelCount,
            sample_rate: cpal::SampleRate(config.sample_rate),
            buffer_size: config.buffer_size,
        }
    }
}

/// An error occurred while attempting to play a sound.
#[derive(Debug)]
pub enum PlayError {
    /// Attempting to decode the audio failed.
    DecoderError(decoder::DecoderError),
    /// The output device was lost.
    NoDevice,
}

impl From<decoder::DecoderError> for PlayError {
    fn from(err: decoder::DecoderError) -> Self {
        Self::DecoderError(err)
    }
}

impl fmt::Display for PlayError {
    fn fmt(&self, f: &mut fmt::Formatter<'_>) -> fmt::Result {
        match self {
            Self::DecoderError(e) => e.fmt(f),
            Self::NoDevice => write!(f, "NoDevice"),
        }
    }
}

impl error::Error for PlayError {
    fn source(&self) -> Option<&(dyn error::Error + 'static)> {
        match self {
            Self::DecoderError(e) => Some(e),
            Self::NoDevice => None,
        }
    }
}

/// Errors that might occur when interfacing with audio output.
#[derive(Debug)]
pub enum StreamError {
    /// Could not start playing the stream, see [cpal::PlayStreamError] for
    /// details.
    PlayStreamError(cpal::PlayStreamError),
    /// Failed to get the stream config for the given device. See
    /// [cpal::DefaultStreamConfigError] for details.
    DefaultStreamConfigError(cpal::DefaultStreamConfigError),
    /// Error opening stream with OS. See [cpal::BuildStreamError] for details.
    BuildStreamError(cpal::BuildStreamError),
    /// Could not list supported stream configs for the device. Maybe it
    /// disconnected. For details see: [cpal::SupportedStreamConfigsError].
    SupportedStreamConfigsError(cpal::SupportedStreamConfigsError),
    /// Could not find any output device
    NoDevice,
    /// New cpal sample format that rodio does not yet support please open
    /// an issue if you run into this.
    UnsupportedSampleFormat,
}

impl fmt::Display for StreamError {
    fn fmt(&self, f: &mut fmt::Formatter) -> fmt::Result {
        match self {
            Self::PlayStreamError(e) => e.fmt(f),
            Self::BuildStreamError(e) => e.fmt(f),
            Self::DefaultStreamConfigError(e) => e.fmt(f),
            Self::SupportedStreamConfigsError(e) => e.fmt(f),
            Self::NoDevice => write!(f, "NoDevice"),
            Self::UnsupportedSampleFormat => write!(f, "UnsupportedSampleFormat"),
        }
    }
}

impl error::Error for StreamError {
    fn source(&self) -> Option<&(dyn error::Error + 'static)> {
        match self {
            Self::PlayStreamError(e) => Some(e),
            Self::BuildStreamError(e) => Some(e),
            Self::DefaultStreamConfigError(e) => Some(e),
            Self::SupportedStreamConfigsError(e) => Some(e),
            Self::NoDevice => None,
            Self::UnsupportedSampleFormat => None,
        }
    }
}

impl OutputStream {
    fn open(
        device: &cpal::Device,
        config: &OutputStreamConfig,
    ) -> Result<OutputStream, StreamError> {
        let (controller, source) = mixer(config.channel_count, config.sample_rate);
        Self::init_stream(device, config, source).and_then(|stream| {
            stream.play().map_err(StreamError::PlayStreamError)?;
            Ok(Self {
                _stream: stream,
                mixer: controller,
            })
        })
    }

    fn init_stream(
        device: &cpal::Device,
        config: &OutputStreamConfig,
<<<<<<< HEAD
        mut samples: MixerSource,
    ) -> Result<cpal::Stream, cpal::BuildStreamError> {
=======
        mut samples: MixerSource<f32>,
    ) -> Result<cpal::Stream, StreamError> {
>>>>>>> 1799db86
        let error_callback = |err| {
            #[cfg(feature = "tracing")]
            tracing::error!("Playback error: {err}");
            #[cfg(not(feature = "tracing"))]
            eprintln!("Playback error: {err}");
        };
        let sample_format = config.sample_format;
        let config: cpal::StreamConfig = config.into();
        match sample_format {
            cpal::SampleFormat::F32 => device.build_output_stream::<f32, _, _>(
                &config,
                move |data, _| {
                    data.iter_mut()
                        .for_each(|d| *d = samples.next().unwrap_or(0f32))
                },
                error_callback,
                None,
            ),
            cpal::SampleFormat::F64 => device.build_output_stream::<f64, _, _>(
                &config,
                move |data, _| {
                    data.iter_mut()
                        .for_each(|d| *d = samples.next().map(Sample::from_sample).unwrap_or(0f64))
                },
                error_callback,
                None,
            ),
            cpal::SampleFormat::I8 => device.build_output_stream::<i8, _, _>(
                &config,
                move |data, _| {
                    data.iter_mut()
                        .for_each(|d| *d = samples.next().map(Sample::from_sample).unwrap_or(0i8))
                },
                error_callback,
                None,
            ),
            cpal::SampleFormat::I16 => device.build_output_stream::<i16, _, _>(
                &config,
                move |data, _| {
                    data.iter_mut()
                        .for_each(|d| *d = samples.next().map(Sample::from_sample).unwrap_or(0i16))
                },
                error_callback,
                None,
            ),
            cpal::SampleFormat::I32 => device.build_output_stream::<i32, _, _>(
                &config,
                move |data, _| {
                    data.iter_mut()
                        .for_each(|d| *d = samples.next().map(Sample::from_sample).unwrap_or(0i32))
                },
                error_callback,
                None,
            ),
            cpal::SampleFormat::I64 => device.build_output_stream::<i64, _, _>(
                &config,
                move |data, _| {
                    data.iter_mut()
                        .for_each(|d| *d = samples.next().map(Sample::from_sample).unwrap_or(0i64))
                },
                error_callback,
                None,
            ),
            cpal::SampleFormat::U8 => device.build_output_stream::<u8, _, _>(
                &config,
                move |data, _| {
                    data.iter_mut().for_each(|d| {
                        *d = samples
                            .next()
                            .map(Sample::from_sample)
                            .unwrap_or(u8::MAX / 2)
                    })
                },
                error_callback,
                None,
            ),
            cpal::SampleFormat::U16 => device.build_output_stream::<u16, _, _>(
                &config,
                move |data, _| {
                    data.iter_mut().for_each(|d| {
                        *d = samples
                            .next()
                            .map(Sample::from_sample)
                            .unwrap_or(u16::MAX / 2)
                    })
                },
                error_callback,
                None,
            ),
            cpal::SampleFormat::U32 => device.build_output_stream::<u32, _, _>(
                &config,
                move |data, _| {
                    data.iter_mut().for_each(|d| {
                        *d = samples
                            .next()
                            .map(Sample::from_sample)
                            .unwrap_or(u32::MAX / 2)
                    })
                },
                error_callback,
                None,
            ),
            cpal::SampleFormat::U64 => device.build_output_stream::<u64, _, _>(
                &config,
                move |data, _| {
                    data.iter_mut().for_each(|d| {
                        *d = samples
                            .next()
                            .map(Sample::from_sample)
                            .unwrap_or(u64::MAX / 2)
                    })
                },
                error_callback,
                None,
            ),
            _ => return Err(StreamError::UnsupportedSampleFormat),
        }
        .map_err(StreamError::BuildStreamError)
    }
}

/// Return all formats supported by the device.
fn supported_output_configs(
    device: &cpal::Device,
) -> Result<impl Iterator<Item = cpal::SupportedStreamConfig>, StreamError> {
    let mut supported: Vec<_> = device
        .supported_output_configs()
        .map_err(StreamError::SupportedStreamConfigsError)?
        .collect();
    supported.sort_by(|a, b| b.cmp_default_heuristics(a));

    Ok(supported.into_iter().flat_map(|sf| {
        let max_rate = sf.max_sample_rate();
        let min_rate = sf.min_sample_rate();
        let mut formats = vec![sf.with_max_sample_rate()];
        let preferred_rate = cpal::SampleRate(HZ_44100);
        if preferred_rate < max_rate && preferred_rate > min_rate {
            formats.push(sf.with_sample_rate(preferred_rate))
        }
        formats.push(sf.with_sample_rate(min_rate));
        formats
    }))
}<|MERGE_RESOLUTION|>--- conflicted
+++ resolved
@@ -41,7 +41,7 @@
             channel_count: 2,
             sample_rate: HZ_44100,
             buffer_size: BufferSize::Default,
-            sample_format: SampleFormat::I8,
+            sample_format: SampleFormat::F32,
         }
     }
 }
@@ -55,16 +55,6 @@
     config: OutputStreamConfig,
 }
 
-<<<<<<< HEAD
-impl Default for OutputStreamConfig {
-    fn default() -> Self {
-        Self {
-            channel_count: 2,
-            sample_rate: HZ_44100,
-            buffer_size: BufferSize::Default,
-            sample_format: SampleFormat::I16,
-        }
-=======
 impl core::fmt::Debug for OutputStreamBuilder {
     fn fmt(&self, f: &mut fmt::Formatter<'_>) -> fmt::Result {
         let device = if let Some(device) = &self.device {
@@ -77,7 +67,6 @@
             .field("device", &device)
             .field("config", &self.config)
             .finish()
->>>>>>> 1799db86
     }
 }
 
@@ -349,13 +338,8 @@
     fn init_stream(
         device: &cpal::Device,
         config: &OutputStreamConfig,
-<<<<<<< HEAD
         mut samples: MixerSource,
-    ) -> Result<cpal::Stream, cpal::BuildStreamError> {
-=======
-        mut samples: MixerSource<f32>,
     ) -> Result<cpal::Stream, StreamError> {
->>>>>>> 1799db86
         let error_callback = |err| {
             #[cfg(feature = "tracing")]
             tracing::error!("Playback error: {err}");
