use std::io::{Read, Seek, SeekFrom};
use std::time::Duration;

use crate::source::SeekError;
use crate::Source;

<<<<<<< HEAD
use minimp3::Decoder;
use minimp3::Frame;
use minimp3_fixed as minimp3;
// use minimp3::{Decoder, SeekDecoder};
=======
use minimp3_fixed::{Decoder, Frame};
>>>>>>> 8eaa226c

pub struct Mp3Decoder<R>
where
    R: Read + Seek,
{
    // decoder: SeekDecoder<R>,
    decoder: Decoder<R>,
    current_frame: Frame,
    current_frame_offset: usize,
}

impl<R> Mp3Decoder<R>
where
    R: Read + Seek,
{
    pub fn new(mut data: R) -> Result<Self, R> {
        if !is_mp3(data.by_ref()) {
            return Err(data);
        }
        // let mut decoder = SeekDecoder::new(data)
        let mut decoder = Decoder::new(data);
        // paramaters are correct and minimp3 is used correctly
        // thus if we crash here one of these invariants is broken:
        // .expect("should be able to allocate memory, perform IO");
        // let current_frame = decoder.decode_frame()
        let current_frame = decoder.next_frame()
            // the reader makes enough data availible therefore 
            // if we crash here the invariant broken is:
            .expect("data should not corrupt");

        Ok(Mp3Decoder {
            decoder,
            current_frame,
            current_frame_offset: 0,
        })
    }
    pub fn into_inner(self) -> R {
        self.decoder.into_inner()
    }
}

impl<R> Source for Mp3Decoder<R>
where
    R: Read + Seek,
{
    #[inline]
    fn current_frame_len(&self) -> Option<usize> {
        Some(self.current_frame.data.len())
    }

    #[inline]
    fn channels(&self) -> u16 {
        self.current_frame.channels as _
    }

    #[inline]
    fn sample_rate(&self) -> u32 {
        self.current_frame.sample_rate as _
    }

    #[inline]
    fn total_duration(&self) -> Option<Duration> {
        None
    }

    fn try_seek(&mut self, pos: Duration) -> Result<(), SeekError> {
        // TODO waiting for PR in minimp3_fixed or minimp3

        // let pos = (pos.as_secs_f32() * self.sample_rate() as f32) as u64;
        // // do not trigger a sample_rate, channels and frame len update
        // // as the seek only takes effect after the current frame is done
        // self.decoder.seek_samples(pos)?;
        // Ok(())

        Err(SeekError::NotSupported {
            underlying_source: std::any::type_name::<Self>(),
        })
    }
}

impl<R> Iterator for Mp3Decoder<R>
where
    R: Read + Seek,
{
    type Item = i16;

    fn next(&mut self) -> Option<i16> {
        if self.current_frame_offset == self.current_frame_len().unwrap() {
            if let Ok(frame) = self.decoder.next_frame() {
                // if let Ok(frame) = self.decoder.decode_frame() {
                self.current_frame = frame;
                self.current_frame_offset = 0;
            } else {
                return None;
            }
        }

        let v = self.current_frame.data[self.current_frame_offset];
        self.current_frame_offset += 1;

        Some(v)
    }
}

/// Returns true if the stream contains mp3 data, then resets it to where it was.
fn is_mp3<R>(mut data: R) -> bool
where
    R: Read + Seek,
{
    let stream_pos = data.seek(SeekFrom::Current(0)).unwrap();
    let mut decoder = Decoder::new(data.by_ref());
    let ok = decoder.next_frame().is_ok();
    data.seek(SeekFrom::Start(stream_pos)).unwrap();

    ok
}<|MERGE_RESOLUTION|>--- conflicted
+++ resolved
@@ -4,14 +4,9 @@
 use crate::source::SeekError;
 use crate::Source;
 
-<<<<<<< HEAD
+use minimp3_fixed as minimp3;
 use minimp3::Decoder;
 use minimp3::Frame;
-use minimp3_fixed as minimp3;
-// use minimp3::{Decoder, SeekDecoder};
-=======
-use minimp3_fixed::{Decoder, Frame};
->>>>>>> 8eaa226c
 
 pub struct Mp3Decoder<R>
 where
