use rodio::source::Source;
use rodio::Decoder;
use std::error::Error;
use std::fs::File;
use std::io::BufReader;
use std::sync::atomic::{AtomicBool, Ordering};
use std::sync::Arc;
use std::thread;
use std::time::Duration;

fn main() -> Result<(), Box<dyn Error>> {
    let stream_handle = rodio::OutputStreamBuilder::open_default_stream()?;
    let sink = rodio::Sink::connect_new(&stream_handle.mixer());

    // Decode the sound file into a source
    let file = BufReader::new(File::open("assets/music.flac")?);
    let source = Decoder::new(file)?;

    // Apply automatic gain control to the source
    let agc_source = source.automatic_gain_control(1.0, 4.0, 0.005, 5.0);

    // Make it so that the source checks if automatic gain control should be
    // enabled or disabled every 5 milliseconds. We must clone `agc_enabled`,
    // or we would lose it when we move it into the periodic access.
    let agc_enabled = Arc::new(AtomicBool::new(true));

    let agc_enabled_clone = agc_enabled.clone();
    let controlled = agc_source.periodic_access(Duration::from_millis(5), move |agc_source| {
        #[cfg(not(feature = "experimental"))]
        agc_source.set_enabled(agc_enabled_clone.load(Ordering::Relaxed));
    });

    // Add the source now equipped with automatic gain control and controlled via
<<<<<<< HEAD
    // periodic_access to the sink for playback.
=======
    // periodic_access to the sink for the playback.
>>>>>>> bc8d1c7e
    sink.append(controlled);

    // After 5 seconds of playback disable automatic gain control using the
    // shared AtomicBool `agc_enabled`. You could do this from another part
    // of the program since `agc_enabled` is of type Arc<AtomicBool> which
    // is freely clone-able and move-able.
    //
    // Note that disabling the AGC takes up to 5 millis because periodic_access
    // controls the source every 5 millis.
    thread::sleep(Duration::from_secs(5));
    agc_enabled.store(false, Ordering::Relaxed);

    // Keep the program running until the playback is complete.
    sink.sleep_until_end();
    Ok(())
}<|MERGE_RESOLUTION|>--- conflicted
+++ resolved
@@ -23,19 +23,13 @@
     // enabled or disabled every 5 milliseconds. We must clone `agc_enabled`,
     // or we would lose it when we move it into the periodic access.
     let agc_enabled = Arc::new(AtomicBool::new(true));
-
     let agc_enabled_clone = agc_enabled.clone();
     let controlled = agc_source.periodic_access(Duration::from_millis(5), move |agc_source| {
-        #[cfg(not(feature = "experimental"))]
         agc_source.set_enabled(agc_enabled_clone.load(Ordering::Relaxed));
     });
 
     // Add the source now equipped with automatic gain control and controlled via
-<<<<<<< HEAD
-    // periodic_access to the sink for playback.
-=======
     // periodic_access to the sink for the playback.
->>>>>>> bc8d1c7e
     sink.append(controlled);
 
     // After 5 seconds of playback disable automatic gain control using the
